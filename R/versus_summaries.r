--- conflicted
+++ resolved
@@ -74,24 +74,12 @@
   source = c("sd", "var")
 ) {
   source <- match.arg(source)
-<<<<<<< HEAD
   base <- data.table(
     `player skill` = 2 * as.numeric(sim$sd_player)^2,
     `starter vs. starter` = as.numeric(sim$sd_starter_vs_starter)^2,
     `starter vs. spec` = 3 * as.numeric(sim$sd_starter_vs_spec)^2,
     `spec vs. spec` = 9 * as.numeric(sim$sd_spec_vs_spec)^2
   )
-=======
-  base <- switch(source,
-                 sd = data.table(`player skill` = 2 * as.numeric(tidy_results$sd_player)^2,
-                                 `starter vs. starter` = as.numeric(tidy_results$sd_starter_vs_starter)^2,
-                                 `starter vs. spec` = 3 * as.numeric(tidy_results$sd_starter_vs_spec)^2,
-                                 `spec vs. spec` = 9 * as.numeric(tidy_results$sd_spec_vs_spec)^2),
-                 var = data.table(`player skill` = 2 * as.numeric(tidy_results$var_player),
-                                  `starter vs. starter` = as.numeric(tidy_results$var_starter_vs_starter),
-                                  `starter vs. spec` = 3 * as.numeric(tidy_results$var_starter_vs_spec),
-                                  `spec vs. spec` = 9 * as.numeric(tidy_results$var_spec_vs_spec)))
->>>>>>> 435f2eca
   base[,
        c(.SD,
          list(`total deck` =
@@ -216,14 +204,7 @@
     return(player_info)
   set.seed(player_seed)
   missing <- setdiff(players, colnames(player_info))
-<<<<<<< HEAD
   sd_players <- sim$sd_player
-=======
-  sd_players <- if (is.element("sd_player", names(tidy_results)))
-    tidy_results$sd_player
-  else
-    sqrt(tidy_results$var_player)
->>>>>>> 435f2eca
   added <- matrix(
     stats::rnorm(length(missing) * nrow(player_info), sd = drop(sd_players)),
     ncol = length(missing),
